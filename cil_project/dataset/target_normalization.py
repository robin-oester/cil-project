from enum import Enum


class TargetNormalization(Enum):
    """
    Represents all possible target normalization strategies.

    Warning! Do not compare using the `==` operator directly. Use .value and then check for equality.
    """

    BY_USER = 1
    BY_MOVIE = 2
    BY_TARGET = 3
<<<<<<< HEAD
    TO_TANH_RANGE = 4  # targets are in [-1, 1] -> useful for tanh activation
=======
    TO_TANH_RANGE = 4  # targets are in [-1, 1] -> useful for tanh activation
    TO_UNIT_RANGE = 5  # transform targets to [0, 1]
>>>>>>> c31efe87
<|MERGE_RESOLUTION|>--- conflicted
+++ resolved
@@ -1,4 +1,4 @@
-from enum import Enum
+from enum import Enum, auto
 
 
 class TargetNormalization(Enum):
@@ -11,9 +11,5 @@
     BY_USER = 1
     BY_MOVIE = 2
     BY_TARGET = 3
-<<<<<<< HEAD
     TO_TANH_RANGE = 4  # targets are in [-1, 1] -> useful for tanh activation
-=======
-    TO_TANH_RANGE = 4  # targets are in [-1, 1] -> useful for tanh activation
-    TO_UNIT_RANGE = 5  # transform targets to [0, 1]
->>>>>>> c31efe87
+    TO_UNIT_RANGE = 5  # transform targets to [0, 1]