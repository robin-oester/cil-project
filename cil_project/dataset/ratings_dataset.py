import csv
import logging
import pathlib
import re
from typing import Optional

import numpy as np
<<<<<<< HEAD
import pandas as pd
from sklearn.preprocessing import OneHotEncoder
from torch.utils.data import Dataset  # pylint: disable=E0401
=======
import torch
from cil_project.utils import DATA_PATH, MAX_RATING, MIN_RATING
from torch.utils.data import Dataset
>>>>>>> 3c2b0636

from .target_normalization import TargetNormalization

logger = logging.getLogger(__name__)

REGEX_PATTERN = r"r(\d+)_c(\d+)"


class RatingsDataset(Dataset):
    """
    Dataset holding the ratings.
    """

    def __init__(self, inputs: np.ndarray, targets: np.ndarray, num_users: int, num_movies: int) -> None:
        """
        Initialize the dataset of N samples with inputs and targets.
        Inputs consists of N rows with users and movies. In targets, we can find
        the corresponding ratings. The dataset is stored denormalized.

        :param inputs: array of shape N x 2.
        :param targets: array of shape N x 1.
        :param num_users: total number of users.
        :param num_movies: total number of movies.
        """

        assert inputs.shape[1] == 2
        assert inputs.shape[0] == targets.shape[0]
        assert targets.shape[1] == 1

        self._inputs = inputs
        self._targets = targets

        self._num_users = num_users
        self._num_movies = num_movies

        # compute dataset statistics
        data_matrix = self.get_data_matrix()
        self._user_means = data_matrix.mean(1)  # shape: (num_users,)
        self._movie_means = data_matrix.mean(0)  # shape: (num_movies,)
        self._target_mean = targets.mean()

        self._user_stds = data_matrix.std(1)
        self._movie_stds = data_matrix.std(0)
        self._target_std = targets.std()

        # initially no normalization
        self._normalization: Optional[TargetNormalization] = None

        # make dataset compliant to Iterable framework
        self._iter_index = 0

    def set_dataset_statistics(self, dataset: "RatingsDataset") -> None:
        """
        Update the dataset statistics. This can, e.g., used by a test set to represent the values
        of the training dataset.

        :param dataset: the dataset from which the statistics are taken.
        """

        assert self._num_users == dataset._num_users, "User number doesn't match"
        assert self._num_movies == dataset._num_movies, "Movie number doesn't match"

        self._user_means = dataset._user_means
        self._movie_means = dataset._movie_means
        self._target_mean = dataset._target_mean

        self._user_stds = dataset._user_stds
        self._movie_stds = dataset._movie_stds
        self._target_std = dataset._target_std

    def normalize(self, normalization: TargetNormalization) -> None:
        """
        Normalize the targets according to a normalization type.

        :param normalization: the type of normalization.
        """

        assert self._normalization is None, "Dataset should not be normalized at this point"

        # this is Normalization.TO_TANH_RANGE
        mean = 3.0
        std = 2.0
        for i in range(len(self)):
            if normalization == TargetNormalization.BY_USER:
                user_id = self._inputs[i, 0]
                mean = self._user_means[user_id]
                std = self._user_stds[user_id]
            elif normalization == TargetNormalization.BY_MOVIE:
                movie_id = self._inputs[i, 1]
                mean = self._movie_means[movie_id]
                std = self._movie_stds[movie_id]
            elif normalization == TargetNormalization.BY_TARGET:
                mean = self._target_mean
                std = self._target_std

            self._targets[i] = (self._targets[i] - mean) / std

        self._normalization = normalization

    def denormalize(self) -> None:
        """
        Denormalizes the targets if they have been normalized.
        """

        if self.is_normalized():
            # this is Normalization.TO_TANH_RANGE
            mean = 3.0
            std = 2.0

            for i in range(len(self)):
                if self._normalization == TargetNormalization.BY_USER:
                    user_id = self._inputs[i, 0]
                    mean = self._user_means[user_id]
                    std = self._user_stds[user_id]
                elif self._normalization == TargetNormalization.BY_MOVIE:
                    movie_id = self._inputs[i, 1]
                    mean = self._movie_means[movie_id]
                    std = self._movie_stds[movie_id]
                elif self._normalization == TargetNormalization.BY_TARGET:
                    mean = self._target_mean
                    std = self._target_std

                self._targets[i] = self._targets[i] * std + mean
        self._normalization = None

    def denormalize_predictions(self, test_inputs: np.ndarray, outputs: np.ndarray) -> np.ndarray:
        """
        Denormalizes the predictions if they have been normalized.

        :param test_inputs: the inputs to test (shape: N x 2).
        :param outputs: the normalized outputs (shape: N x 1).
        :return: the denormalized outputs (shape: N x 1).
        """

        assert test_inputs.shape[1] == 2
        assert test_inputs.shape[0] == outputs.shape[0]

        if self.is_normalized():
            # this is Normalization.TO_TANH_RANGE
            mean = 3.0
            std = 2.0

            for idx, (user_id, movie_id) in enumerate(test_inputs):
                if self._normalization == TargetNormalization.BY_USER:
                    mean = self._user_means[user_id]
                    std = self._user_stds[user_id]
                elif self._normalization == TargetNormalization.BY_MOVIE:
                    mean = self._movie_means[movie_id]
                    std = self._movie_stds[movie_id]
                elif self._normalization == TargetNormalization.BY_TARGET:
                    mean = self._target_mean
                    std = self._target_std

                outputs[idx] = outputs[idx] * std + mean

        return outputs

    @classmethod
    def from_file(cls, file_path: pathlib.Path, num_users: int = 10_000, num_movies: int = 1_000) -> "RatingsDataset":
        """
        Reads the data from a file. The file has a header and each line has the following format:
        r<user>_c<movie>,<rating>. The rating are floats/integers in [MIN_RATING, MAX_RATING].

        :param file_path: path to the data file.
        :param num_users: total number of users.
        :param num_movies: total number of movies.
        :return: the loaded dataset.
        """

        inputs: list[np.ndarray] = []
        targets: list[float] = []

        with open(file_path, mode="r", encoding="utf-8") as file:
            reader = csv.reader(file)
            next(reader)  # Skip the header
            for row in reader:
                id_str, rating_str = row
                match = re.match(REGEX_PATTERN, id_str)
                if match:
                    # both are 1-based
                    user_idx = int(match.group(1)) - 1
                    movie_idx = int(match.group(2)) - 1
                else:
                    raise ValueError(f"Id '{id_str}' does not match the expected pattern.")
                rating = float(rating_str.strip())

                assert MIN_RATING <= rating <= MAX_RATING, "Rating must be between 1-5"

                inputs.append(np.array([user_idx, movie_idx]))
                targets.append(rating)

        logging.info(f"Loaded a total of {len(targets)} entries.")

        # reshape label to have dim (N, 1) not (N,)
        return cls(np.array(inputs), np.array(targets, dtype=np.float32).reshape((-1, 1)), num_users, num_movies)

    def get_split(self, indices: list[int]) -> "RatingsDataset":
        """
        Returns a split of the dataset, given the indices.

        :param indices: the indices of the entries that are kept.
        :return: a subset of the original dataset.
        """
        assert not self.is_normalized(), "Dataset should not be normalized at this point."

        split_inputs = self._inputs[indices]
        split_targets = self._targets[indices]
        return RatingsDataset(split_inputs, split_targets, self._num_users, self._num_movies)

    def store(self, name: str) -> None:
        """
        Stores the dataset with the given name in the data folder.
        The dataset should not be normalized.

        :param name: the name of the dataset.
        """

        assert not self.is_normalized(), "Dataset should be stored denormalized."

        np.savez(
            DATA_PATH / name,
            inputs=self._inputs,
            targets=self._targets,
            num_users=np.array([self._num_users]),
            num_movies=np.array([self._num_movies]),
        )

    @staticmethod
    def load(name: str) -> "RatingsDataset":
        """
        Loads the dataset with the given name from the data folder.

        :param name: the name of the dataset.
        :return: the loaded dataset.
        """
        path = DATA_PATH / f"{name}.npz"

        assert path.is_file(), "Path should point to a file."

        data = np.load(path)
        inputs = data["inputs"]
        targets = data["targets"]
        num_users = data["num_users"][0]
        num_movies = data["num_movies"][0]

        return RatingsDataset(inputs, targets, num_users, num_movies)

    @staticmethod
    def get_available_dataset_names() -> list[str]:
        """
        Get the names of the available datasets in the data directory.

        :return: the names of the available datasets.
        """

        possible_base_datasets: list[str] = []
        for file in DATA_PATH.iterdir():
            if file.is_file() and file.suffix == ".npz":
                possible_base_datasets.append(file.stem)

        return possible_base_datasets

    def get_data_matrix(self, fill_value: Optional[float] = None) -> np.ndarray:
        """
        Returns the dataset as a matrix. Each entry (u, m) contains the rating of user u for movie m.
        Overrides ratings if there are duplicate (u, m) pairs with the latest one.

        :param fill_value: the value to fill the zero entries with.
        :return: the matrix containing the ratings (of shape U x M for U users and M movies)
        """

        if fill_value is not None:
            ratings = np.full((self._num_users, self._num_movies), fill_value, dtype=np.float32)
        else:
            ratings = np.zeros((self._num_users, self._num_movies), dtype=np.float32)

        for (user_id, movie_id), rating in zip(self._inputs, self._targets):
            ratings[user_id][movie_id] = rating
        return ratings

<<<<<<< HEAD
    def get_data_frame(self) -> pd.DataFrame:
        """
        Returns the dataset as a pandas DataFrame.
        """
        data = self.data
        df = pd.DataFrame(data, columns=["user_movie", "rating"])
        df[["user", "movie"]] = pd.DataFrame(df["user_movie"].tolist(), index=df.index)
        df = df.drop(columns=["user_movie"])
        return df

    def get_one_hot_encoder(self) -> OneHotEncoder:
        """
        Returns the OneHotEncoder used to encode the user and movie IDs.
        """
        ohe = OneHotEncoder(handle_unknown="ignore")
        df = self.get_data_frame()
        ohe.fit(df[["user", "movie"]])  # pylint: disable=E1136
        return ohe
=======
    def get_data_matrix_mask(self) -> np.ndarray:
        """
        Returns the mask of the matrix representation. Each non-zero value marks an observed rating.

        :return: the mask (of shape U x M for U users and M movies)
        """

        ratings = np.zeros((self._num_users, self._num_movies), dtype=np.float32)

        for user_id, movie_id in self._inputs:
            ratings[user_id][movie_id] = 1
        return ratings

    def __len__(self) -> int:
        return len(self._targets)

    def __getitem__(self, idx: int) -> tuple[torch.Tensor, torch.Tensor]:
        return torch.from_numpy(self._inputs[idx]), torch.from_numpy(self._targets[idx])

    def __iter__(self) -> "RatingsDataset":
        self._iter_index = 0
        return self

    def __next__(self) -> tuple[torch.Tensor, torch.Tensor]:
        if self._iter_index < len(self):
            result = self.__getitem__(self._iter_index)
            self._iter_index += 1
            return result
        raise StopIteration()

    def is_normalized(self) -> bool:
        return self._normalization is not None

    def get_target_mean(self) -> float:
        return self._targets.mean()

    def get_inputs(self) -> np.ndarray:
        return self._inputs

    def get_targets(self) -> np.ndarray:
        return self._targets
>>>>>>> 3c2b0636
<|MERGE_RESOLUTION|>--- conflicted
+++ resolved
@@ -5,15 +5,11 @@
 from typing import Optional
 
 import numpy as np
-<<<<<<< HEAD
+import torch
+from cil_project.utils import DATA_PATH, MAX_RATING, MIN_RATING
 import pandas as pd
 from sklearn.preprocessing import OneHotEncoder
 from torch.utils.data import Dataset  # pylint: disable=E0401
-=======
-import torch
-from cil_project.utils import DATA_PATH, MAX_RATING, MIN_RATING
-from torch.utils.data import Dataset
->>>>>>> 3c2b0636
 
 from .target_normalization import TargetNormalization
 
@@ -294,26 +290,6 @@
             ratings[user_id][movie_id] = rating
         return ratings
 
-<<<<<<< HEAD
-    def get_data_frame(self) -> pd.DataFrame:
-        """
-        Returns the dataset as a pandas DataFrame.
-        """
-        data = self.data
-        df = pd.DataFrame(data, columns=["user_movie", "rating"])
-        df[["user", "movie"]] = pd.DataFrame(df["user_movie"].tolist(), index=df.index)
-        df = df.drop(columns=["user_movie"])
-        return df
-
-    def get_one_hot_encoder(self) -> OneHotEncoder:
-        """
-        Returns the OneHotEncoder used to encode the user and movie IDs.
-        """
-        ohe = OneHotEncoder(handle_unknown="ignore")
-        df = self.get_data_frame()
-        ohe.fit(df[["user", "movie"]])  # pylint: disable=E1136
-        return ohe
-=======
     def get_data_matrix_mask(self) -> np.ndarray:
         """
         Returns the mask of the matrix representation. Each non-zero value marks an observed rating.
@@ -355,4 +331,22 @@
 
     def get_targets(self) -> np.ndarray:
         return self._targets
->>>>>>> 3c2b0636
+
+    def get_data_frame(self) -> pd.DataFrame:
+        """
+        Returns the dataset as a pandas DataFrame.
+        """
+        data = self.data
+        df = pd.DataFrame(data, columns=["user_movie", "rating"])
+        df[["user", "movie"]] = pd.DataFrame(df["user_movie"].tolist(), index=df.index)
+        df = df.drop(columns=["user_movie"])
+        return df
+
+    def get_one_hot_encoder(self) -> OneHotEncoder:
+        """
+        Returns the OneHotEncoder used to encode the user and movie IDs.
+        """
+        ohe = OneHotEncoder(handle_unknown="ignore")
+        df = self.get_data_frame()
+        ohe.fit(df[["user", "movie"]])  # pylint: disable=E1136
+        return ohe