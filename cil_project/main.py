--- conflicted
+++ resolved
@@ -12,14 +12,10 @@
             svd_plusplus/trainer/checkpoints/SVDPP_5_2024-07-03_16:10:09.pkl"
     )
     dataset = RatingsDataset.load(FULL_SERIALIZED_DATASET_NAME)
-<<<<<<< HEAD
-    evaluator = SVDPPEvaluator(model, 32, dataset, None)
-=======
 
     # optional normalization
     # dataset.normalize(TargetNormalization.BY_MOVIE)
 
     evaluator = RatingEvaluator(model, 64, dataset, None)
->>>>>>> 2128107f
 
     evaluator.generate_predictions(SUBMISSION_FILE_NAME)