<<<<<<< HEAD
import pathlib

import BayesianFactorizationMachines.bayesian_factorization_machines as BFM
from dataset import BalancedKFold, RatingsDataset
=======
from cil_project.neural_filtering.evaluators import RatingEvaluator
from cil_project.neural_filtering.models import NCFBaseline
from cil_project.utils import FULL_SERIALIZED_DATASET_NAME, SUBMISSION_FILE_NAME
from dataset import RatingsDataset
>>>>>>> 3c2b0636

if __name__ == "__main__":
    print("Hello World!")

    # Example usage
<<<<<<< HEAD
    dataset = RatingsDataset(file_path=pathlib.Path("./data/data_train.csv"))
=======
    model = NCFBaseline.load_from_checkpoint("NCFBaseline_5_2024-06-25_10:02:46.pkl")
    dataset = RatingsDataset.load(FULL_SERIALIZED_DATASET_NAME)
>>>>>>> 3c2b0636

    evaluator = RatingEvaluator(model, 32, dataset, None)

<<<<<<< HEAD
    # BFM example
    # Create an instance of BayesianFactorizationMachines
    bfm = BFM.BayesianFactorizationMachine(dataset, iterator)

    # Train the model
    bfm.train(rank=2, n_iter=10, n_kept_samples=10, grouped=True, implicit=True, ordered_probit=True, save_model=False)

    # Predict a rating
    # try:
    #     prediction = bfm.predict((1, 1))
    #     print(f"Predicted rating for user 1 and movie 1: {prediction}")
    # except ValueError as e:
    #     print(e)
=======
    evaluator.generate_predictions(SUBMISSION_FILE_NAME)
>>>>>>> 3c2b0636
<|MERGE_RESOLUTION|>--- conflicted
+++ resolved
@@ -1,42 +1,15 @@
-<<<<<<< HEAD
-import pathlib
-
-import BayesianFactorizationMachines.bayesian_factorization_machines as BFM
-from dataset import BalancedKFold, RatingsDataset
-=======
 from cil_project.neural_filtering.evaluators import RatingEvaluator
 from cil_project.neural_filtering.models import NCFBaseline
 from cil_project.utils import FULL_SERIALIZED_DATASET_NAME, SUBMISSION_FILE_NAME
 from dataset import RatingsDataset
->>>>>>> 3c2b0636
 
 if __name__ == "__main__":
     print("Hello World!")
 
     # Example usage
-<<<<<<< HEAD
-    dataset = RatingsDataset(file_path=pathlib.Path("./data/data_train.csv"))
-=======
     model = NCFBaseline.load_from_checkpoint("NCFBaseline_5_2024-06-25_10:02:46.pkl")
     dataset = RatingsDataset.load(FULL_SERIALIZED_DATASET_NAME)
->>>>>>> 3c2b0636
 
     evaluator = RatingEvaluator(model, 32, dataset, None)
 
-<<<<<<< HEAD
-    # BFM example
-    # Create an instance of BayesianFactorizationMachines
-    bfm = BFM.BayesianFactorizationMachine(dataset, iterator)
-
-    # Train the model
-    bfm.train(rank=2, n_iter=10, n_kept_samples=10, grouped=True, implicit=True, ordered_probit=True, save_model=False)
-
-    # Predict a rating
-    # try:
-    #     prediction = bfm.predict((1, 1))
-    #     print(f"Predicted rating for user 1 and movie 1: {prediction}")
-    # except ValueError as e:
-    #     print(e)
-=======
-    evaluator.generate_predictions(SUBMISSION_FILE_NAME)
->>>>>>> 3c2b0636
+    evaluator.generate_predictions(SUBMISSION_FILE_NAME)